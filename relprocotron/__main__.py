#!/usr/bin/env python3
"""CLI entrypoint for Release Process-O-Tron."""

import json
<<<<<<< HEAD
import time
=======
import logging
import tomllib
>>>>>>> fb2062ed
from pathlib import Path
from typing import Any

import click
import requests
from jinja2 import Environment, FileSystemLoader

logging.basicConfig(level=logging.INFO)


def _get_value_from_pyproject(valkey: str) -> str:
    """Extract value from pyproject.toml in the project root using tomllib."""
    pyproject_path = Path(__file__).parent.parent / "pyproject.toml"
    try:
        with pyproject_path.open("rb") as f:
            data = tomllib.load(f)
        # Try PEP 621-compliant location first
        if "project" in data and valkey in data["project"]:
            return str(data["project"][valkey])
    except Exception:
        logging.getLogger(__name__).error("Failed to read or parse pyproject.toml for version.")
        raise
    return "unknown"


@click.command()
@click.help_option("-h", "--help")
@click.version_option(
    _get_value_from_pyproject("version"),
    "-v",
    "--version",
    prog_name=_get_value_from_pyproject("name"),
    message="%(prog)s v%(version)s",
)  # Dynamic version from pyproject.toml
@click.option("-n", "--release-name", type=str, required=True, help="Name of the release")
@click.option("-t", "--release-tag", type=str, required=True, help="Git tag for the release")
@click.option(
<<<<<<< HEAD
    '--release-name',
    type=str,
    help='Name of the release'
)
@click.option(
    '--release-tag',
    type=str,
    help='Git tag for the release'
)
@click.option(
    '--release-type',
    type=click.Choice(['LTS', 'dev', 'experimental', 'early-access'], case_sensitive=True),
    help='Type of release (LTS, dev, experimental, early-access)'
)
@click.option(
    '--release-date',
    type=str,
    help='Release date in YYYY-MM-DD format'
)
@click.option(
    '--project-url',
    type=str,
    help='URL of the project repository'
)
@click.option(
    '--dry-run',
    type=bool,
    is_flag=True,
    default=False,
    help='Perform a dry run without making actual changes'
)
@click.option(
    '--software-name',
    type=str,
    help='Name of the software being released'
)
@click.option(
    '--software-version',
    type=str,
    help='Version of the software being released'
=======
    "-y",
    "--release-type",
    type=click.Choice(["LTS", "dev", "experimental", "early-access"], case_sensitive=True),
    required=True,
    help="Type of release (LTS, dev, experimental, early-access)",
>>>>>>> fb2062ed
)
@click.option("-d", "--release-date", type=str, required=True, help="Release date in YYYY-MM-DD format")
@click.option("-u", "--project-url", type=str, required=True, help="URL of the project repository")
@click.option("-r", "--dry-run", is_flag=True, default=False, help="Perform a dry run without making actual changes")
@click.option("-s", "--software-name", type=str, required=True, help="Name of the software being released")
@click.option("-S", "--software-version", type=str, required=True, help="Version of the software being released")
@click.option(
    "-c",
    "--comment",
    type=str,
    multiple=True,
<<<<<<< HEAD
    help='Additional comments about the release (can be used multiple times)'
)
@click.option(
    '--output-file',
    type=str,
    help='Path to output JSON file for release activities'
)
@click.option(
    '--create-issues',
    type=bool,
    is_flag=True,
    default=False,
    help='Create GitHub issues from existing JSON file'
)
@click.option(
    '--input-file',
    type=str,
    help='Path to input JSON file for issue creation (required when --create-issues is used)'
)
@click.option(
    '--github-repo',
    type=str,
    help='GitHub repository in format owner/repo (required when --create-issues is used)'
)
@click.option(
    '--github-token',
    type=str,
    help='GitHub personal access token (required when --create-issues is used)'
)
=======
    help="Additional comments about the release (can be used multiple times)",
)
@click.option("-o", "--output-file", type=str, required=True, help="Path to output JSON file for release activities")
@click.option("-V", "--verbose", is_flag=True, default=False, help="Enable verbose (DEBUG) logging")
>>>>>>> fb2062ed
def main(
    release_name: str | None,
    release_tag: str | None,
    release_type: str | None,
    release_date: str | None,
    project_url: str | None,
    dry_run: bool,
    software_name: str | None,
    software_version: str | None,
    comment: tuple[str, ...],
<<<<<<< HEAD
    output_file: str | None,
    create_issues: bool,
    input_file: str | None,
    github_repo: str | None,
    github_token: str | None
=======
    output_file: str,
    verbose: bool,
>>>>>>> fb2062ed
) -> None:
    """Release Process-O-Tron CLI tool.

    Generate hierarchical work items for your upcoming release,
    and see the state of the release throughout its duration.
    """
<<<<<<< HEAD
    # Handle GitHub issue creation mode
    if create_issues:
        if not input_file or not github_repo or not github_token:
            click.echo("Error: --create-issues requires --input-file, --github-repo, and --github-token", err=True)
            raise click.ClickException("Missing required options for issue creation")

        _create_github_issues(input_file, github_repo, github_token, dry_run)
        return

    # For JSON generation mode, check required parameters
    required_params = [
        release_name, release_tag, release_type, release_date,
        project_url, software_name, software_version, output_file
    ]
    if not all(required_params):
        click.echo("Error: Missing required options for JSON generation", err=True)
        required_options = [
            "--release-name", "--release-tag", "--release-type", "--release-date",
            "--project-url", "--software-name", "--software-version", "--output-file"
        ]
        click.echo(f"Required: {', '.join(required_options)}")
        raise click.ClickException("Missing required options for JSON generation")
=======
    if verbose:
        logging.getLogger().setLevel(logging.DEBUG)
        logging.debug("Verbose mode enabled: log level set to DEBUG.")
>>>>>>> fb2062ed

    # Convert tuple to list for consistency with type hint
    comment_list: list[str] = list(comment)

    # Log all received parameters for verification
    logging.info(
        f"{_get_value_from_pyproject('name')} v{_get_value_from_pyproject('version')} - Parameter Verification"
    )
    logging.info("=" * 50)
    logging.info(f"Release Name: {release_name}")
    logging.info(f"Release Tag: {release_tag}")
    logging.info(f"Release Type: {release_type}")
    logging.info(f"Release Date: {release_date}")
    logging.info(f"Project URL: {project_url}")
    logging.info(f"Dry Run: {dry_run}")
    logging.info(f"Software Name: {software_name}")
    logging.info(f"Software Version: {software_version}")
    logging.info(f"Comments: {comment_list}")
    logging.info(f"Output File: {output_file}")

    # Generate release activities JSON
    _generate_release_activities(
        release_name=release_name,  # type: ignore[arg-type]
        release_tag=release_tag,  # type: ignore[arg-type]
        release_type=release_type,  # type: ignore[arg-type]
        release_date=release_date,  # type: ignore[arg-type]
        project_url=project_url,  # type: ignore[arg-type]
        software_name=software_name,  # type: ignore[arg-type]
        software_version=software_version,  # type: ignore[arg-type]
        comments=comment_list,
<<<<<<< HEAD
        output_file=output_file  # type: ignore[arg-type]
=======
        output_file=output_file,
>>>>>>> fb2062ed
    )

    click.echo(f"\nRelease activities written to: {output_file}")


def _generate_release_activities(
    release_name: str,
    release_tag: str,
    release_type: str,
    release_date: str,
    project_url: str,
    software_name: str,
    software_version: str,
    comments: list[str],
    output_file: str,
) -> None:
    """Generate release activities JSON from template."""
    # Get template directory
    template_dir = Path(__file__).parent / "templates"

    # Set up Jinja2 environment
    env = Environment(loader=FileSystemLoader(template_dir))  # noqa: S701 - JSON output, not HTML
    template = env.get_template("release_process_o_tron.j2.json")

    # Render template with provided data
    rendered_json = template.render(
        release_name=release_name,
        release_tag=release_tag,
        release_type=release_type,
        release_date=release_date,
        project_url=project_url,
        software_name=software_name,
        software_version=software_version,
        comments=comments,
    )

    # Parse to validate JSON format
    parsed_data = json.loads(rendered_json)

    # Write formatted JSON to output file
    output_path = Path(output_file)
    output_path.parent.mkdir(parents=True, exist_ok=True)

    with output_path.open("w", encoding="utf-8") as f:
        json.dump(parsed_data, f, indent=2, ensure_ascii=False)


<<<<<<< HEAD
class GitHubClient:
    """GitHub REST API client with retry functionality."""

    def __init__(self, token: str, repo: str) -> None:
        """Initialize GitHub client.

        Args:
            token: GitHub personal access token
            repo: Repository in format 'owner/repo'
        """
        self.token = token
        self.repo = repo
        self.base_url = "https://api.github.com"
        self.session = requests.Session()
        self.session.headers.update({
            "Authorization": f"token {token}",
            "Accept": "application/vnd.github.v3+json",
            "User-Agent": "release-process-o-tron"
        })

    def _make_request(
        self,
        method: str,
        endpoint: str,
        data: dict[str, Any] | None = None,
        max_retries: int = 3,
        base_delay: float = 1.0
    ) -> dict[str, Any]:
        """Make HTTP request with retry logic and exponential backoff.

        Args:
            method: HTTP method (GET, POST, etc.)
            endpoint: API endpoint path
            data: Request payload
            max_retries: Maximum number of retry attempts
            base_delay: Base delay for exponential backoff

        Returns:
            Response data as dictionary

        Raises:
            requests.RequestException: If request fails after all retries
        """
        url = f"{self.base_url}{endpoint}"

        for attempt in range(max_retries + 1):
            try:
                if method.upper() == "GET":
                    response = self.session.get(url, timeout=30)
                elif method.upper() == "POST":
                    response = self.session.post(url, json=data, timeout=30)
                elif method.upper() == "PATCH":
                    response = self.session.patch(url, json=data, timeout=30)
                else:
                    raise ValueError(f"Unsupported HTTP method: {method}")

                # Handle rate limiting with backoff
                if response.status_code == 429:
                    retry_after = int(response.headers.get("Retry-After", base_delay * (2 ** attempt)))
                    if attempt < max_retries:
                        msg = f"Rate limited, waiting {retry_after} seconds before retry {attempt + 1}/{max_retries}"
                        click.echo(msg)
                        time.sleep(retry_after)
                        continue

                # Handle successful responses
                if response.status_code in (200, 201):
                    response_data: dict[str, Any] = response.json()
                    return response_data

                # Handle client/server errors
                response.raise_for_status()

            except (requests.exceptions.Timeout, requests.exceptions.ConnectionError) as e:
                if attempt < max_retries:
                    delay = base_delay * (2 ** attempt)
                    msg = f"Request failed, retrying in {delay} seconds (attempt {attempt + 1}/{max_retries}): {e}"
                    click.echo(msg)
                    time.sleep(delay)
                    continue
                raise
            except requests.exceptions.RequestException:
                if attempt < max_retries:
                    delay = base_delay * (2 ** attempt)
                    click.echo(f"Request failed, retrying in {delay} seconds (attempt {attempt + 1}/{max_retries})")
                    time.sleep(delay)
                    continue
                raise

        # If we get here, all retries failed
        raise requests.RequestException(f"Request to {url} failed after {max_retries} retries")

    def create_issue(self, title: str, body: str, labels: list[str] | None = None) -> dict[str, Any]:
        """Create a GitHub issue.

        Args:
            title: Issue title
            body: Issue body/description
            labels: List of label names

        Returns:
            Created issue data
        """
        data: dict[str, Any] = {
            "title": title,
            "body": body
        }
        if labels:
            data["labels"] = labels

        return self._make_request("POST", f"/repos/{self.repo}/issues", data)

    def get_issue(self, issue_number: int) -> dict[str, Any]:
        """Get issue details.

        Args:
            issue_number: Issue number

        Returns:
            Issue data
        """
        return self._make_request("GET", f"/repos/{self.repo}/issues/{issue_number}")

    def update_issue(self, issue_number: int, **kwargs: Any) -> dict[str, Any]:  # noqa: ANN401
        """Update an existing issue.

        Args:
            issue_number: Issue number
            **kwargs: Fields to update (title, body, labels, etc.)

        Returns:
            Updated issue data
        """
        return self._make_request("PATCH", f"/repos/{self.repo}/issues/{issue_number}", kwargs)


def _create_github_issues(input_file: str, github_repo: str, github_token: str, dry_run: bool) -> None:
    """Create GitHub issues from JSON file."""
    # Check if input file exists first
    input_path = Path(input_file)
    if not input_path.exists():
        raise click.ClickException(f"Input file not found: {input_file}")

    # Load JSON data
    with input_path.open("r", encoding="utf-8") as f:
        data = json.load(f)

    click.echo(f"Creating GitHub issues for release: {data['release']['name']}")
    if dry_run:
        click.echo("DRY RUN: No actual issues will be created")

    # Initialize GitHub client only if not doing a dry run
    github_client = None
    if not dry_run:
        try:
            github_client = GitHubClient(github_token, github_repo)
        except Exception as e:
            raise click.ClickException(f"Failed to initialize GitHub client: {e}") from e

    # Sort tasks by priority for proper ordering
    tasks = sorted(data["tasks"], key=lambda x: x.get("priority", 999))

    # Track created issues for parent-child relationships
    created_issues: dict[str, dict[str, Any]] = {}
    total_created = 0

    # Create issues for all top-level tasks
    for task in tasks:
        parent_issue = _create_issue_from_task(github_client, task, None, dry_run)
        if parent_issue:
            created_issues[task["title"]] = parent_issue
            total_created += 1

        # Create child issues if they exist, sorted by priority
        if "children" in task:
            child_tasks = sorted(task["children"], key=lambda x: x.get("priority", 999))
            child_task_list = []

            for child_task in child_tasks:
                child_issue = _create_issue_from_task(github_client, child_task, parent_issue, dry_run)
                if child_issue:
                    created_issues[child_task["title"]] = child_issue
                    total_created += 1
                    child_task_list.append(f"- [ ] #{child_issue['number']} {child_task['title']}")

            # Update parent issue with task list of children (sub-issues)
            if parent_issue and child_task_list and not dry_run:
                try:
                    updated_body = parent_issue["body"] + "\n\n**Sub-tasks:**\n" + "\n".join(child_task_list)
                    if github_client:
                        github_client.update_issue(parent_issue["number"], body=updated_body)
                        click.echo(f"  Updated parent issue #{parent_issue['number']} with sub-task list")
                except Exception as e:  # noqa: BLE001 - GitHub API can raise various exceptions
                    click.echo(f"  Warning: Failed to update parent issue with sub-tasks: {e}", err=True)

    click.echo(f"Successfully created {total_created} issues")


def _create_issue_from_task(
    github_client: GitHubClient | None,
    task: dict[str, Any],
    parent_issue: dict[str, Any] | None,
    dry_run: bool
) -> dict[str, Any] | None:
    """Create a single GitHub issue from a task."""
    title = task["title"]

    # Build description from task description array
    description_lines = [f"**Category:** {task['category']}", ""]
    if task.get("description"):
        description_lines.extend(task["description"])

    # Add priority information
    if "priority" in task:
        description_lines.extend(["", f"**Priority:** {task['priority']}"])

    # Add parent reference if this is a child task
    if parent_issue:
        description_lines.extend(["", f"**Parent Issue:** #{parent_issue['number']}"])

    body = "\n".join(description_lines)

    # Use tags as labels
    labels = task.get("tags", [])

    click.echo(f"Creating issue: {title}")
    if dry_run:
        click.echo(f"  Body: {body[:100]}...")
        click.echo(f"  Labels: {labels}")
        if "priority" in task:
            click.echo(f"  Priority: {task['priority']}")
        return None

    try:
        if github_client is None:
            raise ValueError("GitHub client required for issue creation")
        issue = github_client.create_issue(title=title, body=body, labels=labels)
        click.echo(f"  Created issue #{issue['number']}")
        return issue
    except Exception as e:  # noqa: BLE001 - GitHub API can raise various exceptions
        click.echo(f"  Failed to create issue: {e}", err=True)
        return None


if __name__ == '__main__':
=======
if __name__ == "__main__":
>>>>>>> fb2062ed
    main()<|MERGE_RESOLUTION|>--- conflicted
+++ resolved
@@ -2,12 +2,7 @@
 """CLI entrypoint for Release Process-O-Tron."""
 
 import json
-<<<<<<< HEAD
 import time
-=======
-import logging
-import tomllib
->>>>>>> fb2062ed
 from pathlib import Path
 from typing import Any
 
@@ -45,54 +40,10 @@
 @click.option("-n", "--release-name", type=str, required=True, help="Name of the release")
 @click.option("-t", "--release-tag", type=str, required=True, help="Git tag for the release")
 @click.option(
-<<<<<<< HEAD
-    '--release-name',
-    type=str,
-    help='Name of the release'
-)
-@click.option(
-    '--release-tag',
-    type=str,
-    help='Git tag for the release'
-)
-@click.option(
-    '--release-type',
-    type=click.Choice(['LTS', 'dev', 'experimental', 'early-access'], case_sensitive=True),
-    help='Type of release (LTS, dev, experimental, early-access)'
-)
-@click.option(
-    '--release-date',
-    type=str,
-    help='Release date in YYYY-MM-DD format'
-)
-@click.option(
-    '--project-url',
-    type=str,
-    help='URL of the project repository'
-)
-@click.option(
-    '--dry-run',
-    type=bool,
-    is_flag=True,
-    default=False,
-    help='Perform a dry run without making actual changes'
-)
-@click.option(
-    '--software-name',
-    type=str,
-    help='Name of the software being released'
-)
-@click.option(
-    '--software-version',
-    type=str,
-    help='Version of the software being released'
-=======
     "-y",
-    "--release-type",
-    type=click.Choice(["LTS", "dev", "experimental", "early-access"], case_sensitive=True),
+    "--release-type", type=click.Choice(["LTS", "dev", "experimental", "early-access"], case_sensitive=True),
     required=True,
     help="Type of release (LTS, dev, experimental, early-access)",
->>>>>>> fb2062ed
 )
 @click.option("-d", "--release-date", type=str, required=True, help="Release date in YYYY-MM-DD format")
 @click.option("-u", "--project-url", type=str, required=True, help="URL of the project repository")
@@ -104,13 +55,7 @@
     "--comment",
     type=str,
     multiple=True,
-<<<<<<< HEAD
     help='Additional comments about the release (can be used multiple times)'
-)
-@click.option(
-    '--output-file',
-    type=str,
-    help='Path to output JSON file for release activities'
 )
 @click.option(
     '--create-issues',
@@ -134,12 +79,8 @@
     type=str,
     help='GitHub personal access token (required when --create-issues is used)'
 )
-=======
-    help="Additional comments about the release (can be used multiple times)",
-)
 @click.option("-o", "--output-file", type=str, required=True, help="Path to output JSON file for release activities")
 @click.option("-V", "--verbose", is_flag=True, default=False, help="Enable verbose (DEBUG) logging")
->>>>>>> fb2062ed
 def main(
     release_name: str | None,
     release_tag: str | None,
@@ -150,23 +91,23 @@
     software_name: str | None,
     software_version: str | None,
     comment: tuple[str, ...],
-<<<<<<< HEAD
     output_file: str | None,
     create_issues: bool,
     input_file: str | None,
     github_repo: str | None,
     github_token: str | None
-=======
     output_file: str,
     verbose: bool,
->>>>>>> fb2062ed
 ) -> None:
     """Release Process-O-Tron CLI tool.
 
     Generate hierarchical work items for your upcoming release,
     and see the state of the release throughout its duration.
     """
-<<<<<<< HEAD
+    if verbose:
+        logging.getLogger().setLevel(logging.DEBUG)
+        logging.debug("Verbose mode enabled: log level set to DEBUG.")
+
     # Handle GitHub issue creation mode
     if create_issues:
         if not input_file or not github_repo or not github_token:
@@ -189,11 +130,6 @@
         ]
         click.echo(f"Required: {', '.join(required_options)}")
         raise click.ClickException("Missing required options for JSON generation")
-=======
-    if verbose:
-        logging.getLogger().setLevel(logging.DEBUG)
-        logging.debug("Verbose mode enabled: log level set to DEBUG.")
->>>>>>> fb2062ed
 
     # Convert tuple to list for consistency with type hint
     comment_list: list[str] = list(comment)
@@ -224,11 +160,7 @@
         software_name=software_name,  # type: ignore[arg-type]
         software_version=software_version,  # type: ignore[arg-type]
         comments=comment_list,
-<<<<<<< HEAD
-        output_file=output_file  # type: ignore[arg-type]
-=======
         output_file=output_file,
->>>>>>> fb2062ed
     )
 
     click.echo(f"\nRelease activities written to: {output_file}")
@@ -276,7 +208,6 @@
         json.dump(parsed_data, f, indent=2, ensure_ascii=False)
 
 
-<<<<<<< HEAD
 class GitHubClient:
     """GitHub REST API client with retry functionality."""
 
@@ -522,7 +453,4 @@
 
 
 if __name__ == '__main__':
-=======
-if __name__ == "__main__":
->>>>>>> fb2062ed
     main()